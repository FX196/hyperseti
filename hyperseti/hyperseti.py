import cupy as cp
import numpy as np
import time
import pandas as pd
import logging
import os

from astropy import units as u
import setigen as stg

from cupyx.scipy.ndimage import uniform_filter1d

from .peak import prominent_peaks, prominent_peaks_optimized

from .data import from_fil, from_h5

import hdf5plugin
import h5py
from copy import deepcopy

from multiprocessing.pool import ThreadPool
from multiprocessing import Pool
import dask
import dask.bag as db
from dask.diagnostics import ProgressBar
import matplotlib.pyplot as plt

#logging
from .log import logger_group, Logger
from .plotting import imshow_dedopp, imshow_waterfall, overlay_hits

logger = Logger('hyperseti.hyperseti')
logger_group.add_logger(logger)


# Max threads setup
os.environ['NUMEXPR_MAX_THREADS'] = '8'

def print_time(msg, t0):
    print(f'## {msg}: {(time.time() - t0)*1e3:2.2f}ms ##')

dedoppler_kernel = cp.RawKernel(r'''
extern "C" __global__
    __global__ void dedopplerKernel
        (const float *data, float *dedopp, int *shift, int F, int T)
        /* Each thread computes a different dedoppler sum for a given channel

         F: N_frequency channels
         T: N_time steps

         *data: Data array, (T x F) shape
         *dedopp: Dedoppler summed data, (D x F) shape
         *shift: Array of doppler corrections of length D.
                 shift is total number of channels to shift at time T
        */
        {

        // Setup thread index
        const int tid = blockIdx.x * blockDim.x + threadIdx.x;
        const int d   = blockIdx.y;   // Dedoppler trial ID
        const int D   = gridDim.y;   // Number of dedoppler trials

        // Index for output array
        const int dd_idx = d * F + tid;
        float dd_val = 0;

        int idx = 0;
        for (int t = 0; t < T; t++) {
                            // timestep    // dedoppler trial offset
            idx  = tid + (F * t)      + (shift[d] * t / T);
            if (idx < F * T && idx > 0) {
                dd_val += data[idx];
              }
            }
            dedopp[dd_idx] = dd_val;
        }
''', 'dedopplerKernel')

dedoppler_kurtosis_kernel = cp.RawKernel(r'''
extern "C" __global__
    __global__ void dedopplerKurtosisKernel
        (const float *data, float *dedopp, int *shift, int F, int T, int N)
        /* Each thread computes a different dedoppler sum for a given channel

         F: N_frequency channels
         T: N_time steps
         N: N_acc number of accumulations averaged within time step

         *data: Data array, (T x F) shape
         *dedopp: Dedoppler summed data, (D x F) shape
         *shift: Array of doppler corrections of length D.
                 shift is total number of channels to shift at time T

        Note: output needs to be scaled by N_acc, number of time accumulations
        */
        {

        // Setup thread index
        const int tid = blockIdx.x * blockDim.x + threadIdx.x;
        const int d   = blockIdx.y;   // Dedoppler trial ID
        const int D   = gridDim.y;   // Number of dedoppler trials

        // Index for output array
        const int dd_idx = d * F + tid;
        float S1 = 0;
        float S2 = 0;

        int idx = 0;
        for (int t = 0; t < T; t++) {
                            // timestep    // dedoppler trial offset
            idx  = tid + (F * t)      + (shift[d] * t / T);
            if (idx < F * T && idx > 0) {
                S1 += data[idx];
                S2 += data[idx] * data[idx];
              }
              dedopp[dd_idx] = (N*T+1)/(T-1) * (T*(S2 / (S1*S1)) - 1);
            }
        }
''', 'dedopplerKurtosisKernel')

suppression_kernel = cp.RawKernel(r'''
extern "C" __global__
    __global__ void suppressionKernel
        (const float* snrs, const int* drifts, const int* channels, const int* sizes, const int* start, const int* end, bool* save, float* debug)
        /*
        */
        {

        // Setup thread index
        const int tid = blockIdx.x * blockDim.x + threadIdx.x;


        const int start_idx = start[tid];
        const int end_idx = end[tid];


        for(int idx = start_idx; idx < end_idx; idx++){
            if(save[idx]){
                int boxcar_size = sizes[idx];
                int end_channel = channels[idx] + boxcar_size + 1;
                int start_channel = channels[idx] - boxcar_size - 1;
                int min_drift = drifts[idx] - boxcar_size - 1;
                int max_drift = drifts[idx] + boxcar_size + 1;
                float snr = snrs[idx];
                debug[idx] = snrs[idx];

                int curr_idx = idx+1;
                while(curr_idx < end_idx && channels[curr_idx] <= end_channel){
                    if((drifts[curr_idx] >= min_drift) && (drifts[curr_idx] <= max_drift) && (snrs[curr_idx] < snr)){
                        save[curr_idx] = false;
                    }
                    curr_idx+=1;
                }
                curr_idx = idx-1;
                while(curr_idx >= start_idx && channels[curr_idx] >= start_channel){
                    if((drifts[curr_idx] >= min_drift) && (drifts[curr_idx] <= max_drift) && (snrs[curr_idx] < snr)){
                        save[curr_idx] = false;
                    }
                    curr_idx-=1;
                }
            }
        }
        }

''', 'suppressionKernel')


def normalize(data, mask=None, padding=0, return_space='cpu'):
    """ Apply normalization on GPU

    Applies normalisation (data - mean) / stdev

    Args:
        data (np/cp.array): Data to preprocess
        mask (np.cp.array): 1D Channel mask for RFI flagging
        padding (int): size of edge region to discard (e.g. coarse channel edges)
        return_space ('cpu' or 'gpu'): Returns array in CPU or GPU space

    Returns: d_gpu (cp.array): Normalized data
    """

    # Copy over to GPU if required
    d_gpu = cp.asarray(data.astype('float32', copy=False))
    d_gpu_flagged = cp.asarray(data.astype('float32', copy=True))

    paddingu = None if padding == 0 else -padding

    # Need to correct stats
    N_flagged = 0
    N_tot     = np.product(d_gpu[..., padding:paddingu].shape)
    if mask is not None:
        # Convert 1D-mask to match data dimensions
        mask_gpu = cp.repeat(cp.asarray(mask.reshape((1, 1, len(mask)))), d_gpu.shape[0], axis=0)
        cp.putmask(d_gpu_flagged, mask_gpu, 0)
        N_flagged = mask_gpu[..., padding:paddingu].sum()

    # Normalise
    t0 = time.time()
    # Compute stats based off flagged arrays
    d_mean = cp.mean(d_gpu_flagged[..., padding:paddingu])
    d_std  = cp.std(d_gpu_flagged[..., padding:paddingu])
    flag_correction =  N_tot / (N_tot - N_flagged)
    d_mean = d_mean * flag_correction
    d_std  = d_std * np.sqrt(flag_correction)
    logger.debug(f"flag fraction correction factor: {flag_correction}")

    #  Apply to original data
    d_gpu = (d_gpu - d_mean) / d_std
    t1 = time.time()
    logger.info(f"Normalisation time: {(t1-t0)*1e3:2.2f}ms")

    if return_space == 'cpu':
        return cp.asnumpy(d_gpu)
    else:
        return d_gpu


def apply_boxcar(data, boxcar_size, axis=1, mode='mean', return_space='cpu'):
    """ Apply moving boxcar filter and renormalise by sqrt(boxcar_size)

    Boxcar applies a moving MEAN to the data.
    Optionally apply sqrt(N) factor to keep stdev of gaussian noise constant.

    Args:
        data (np/cp.array): Data to apply boxcar to
        boxcar_size (int): Size of boxcar filter
        mode (str): Choose one of 'mean', 'mode', 'gaussian'
                    Where gaussian multiplies by sqrt(N) to maintain
                    stdev of Gaussian noise
        return_space ('cpu' or 'gpu'): Return in CPU or GPU space

    Returns:
        data (np/cp.array): Data after boxcar filtering.
    """
    if mode not in ('sum', 'mean', 'gaussian'):
        raise RuntimeError("Unknown mode. Only modes sum, mean or gaussian supported.")
    t0 = time.time()
    # Move to GPU as required, and multiply by sqrt(boxcar_size)
    # This keeps stdev noise the same instead of decreasing by sqrt(N)
    data = cp.asarray(data.astype('float32', copy=False))
    data = uniform_filter1d(data, size=boxcar_size, axis=axis)
    if mode == 'gaussian':
        data *= np.sqrt(boxcar_size)
    elif mode == 'sum':
        data *= boxcar_size
    t1 = time.time()
    logger.info(f"Filter time: {(t1-t0)*1e3:2.2f}ms")

    if return_space == 'cpu':
        return cp.asnumpy(data)
    else:
        return data


def dedoppler(data, metadata, max_dd, min_dd=None, boxcar_size=1,
              boxcar_mode='sum', return_space='cpu', kernel='dedoppler'):
    """ Apply brute-force dedoppler kernel to data

    Args:
        data (np.array): Numpy array with shape (N_timestep, N_channel)
        metadata (dict): Metadata dictionary, should contain 'df' and 'dt'
                         (frequency and time resolution)
        max_dd (float): Maximum doppler drift in Hz/s to search out to.
        min_dd (float): Minimum doppler drift to search.
        boxcar_mode (str): Boxcar mode to apply. mean/sum/gaussian.
        return_space ('cpu' or 'gpu'): Returns array in CPU or GPU space

    Returns:
        dd_vals, dedopp_gpu (np.array, np/cp.array):
    """
    t0 = time.time()
    t0_shift_schedules = t0
    if min_dd is None:
        min_dd = np.abs(max_dd) * -1

    # Compute minimum possible drift (delta_dd)
    N_time, N_beam, N_chan = data.shape
    if N_beam == 1:
        data = data.squeeze()
    else:
        data = data[:, 0, :] # TODO ADD POL SUPPORT

    obs_len  = N_time * metadata['dt'].to('s').value
    delta_dd = metadata['df'].to('Hz').value / obs_len  # e.g. 2.79 Hz / 300 s = 0.0093 Hz/s

    # Compute dedoppler shift schedules
    N_dopp_upper   = int(max_dd / delta_dd)
    N_dopp_lower   = int(min_dd / delta_dd)

    if max_dd == 0 and min_dd is None:
        dd_shifts = np.array([0], dtype='int32')
    elif N_dopp_upper > N_dopp_lower:
        dd_shifts      = np.arange(N_dopp_lower, N_dopp_upper + 1, dtype='int32')
    else:
        dd_shifts      = np.arange(N_dopp_upper, N_dopp_lower + 1, dtype='int32')[::-1]
    print_time('Pipeline: dedopp: compute shift schedules', t0_shift_schedules)

    t0_dd_shifts = time.time()
    dd_shifts_gpu  = cp.asarray(dd_shifts)
    N_dopp = len(dd_shifts)
    print_time('Pipeline: dedopp: transfer dd_shifts', t0_dd_shifts)

    # Copy data over to GPU
    t0_io = time.time()
    d_gpu = cp.asarray(data.astype('float32', copy=False))
    print_time('Pipeline: dedopp: gpu transfer', t0_io)

    # Apply boxcar filter
    t0_boxcar = time.time()
    if boxcar_size > 1:
        d_gpu = apply_boxcar(d_gpu, boxcar_size, mode='sum', return_space='gpu')
    print_time('Pipeline: dedopp: boxcar', t0_boxcar)

    # Allocate GPU memory for dedoppler data
    dedopp_gpu = cp.zeros((N_dopp, N_chan), dtype=cp.float32)
    t1 = time.time()
    logger.info(f"Dedopp setup time: {(t1-t0)*1e3:2.2f}ms")

    # Launch kernel
    t0 = time.time()

    # Setup grid and block dimensions
    F_block = np.min((N_chan, 1024))
    F_grid  = N_chan // F_block
    #print(dd_shifts)
    logger.debug(f"Kernel shape (grid, block) {(F_grid, N_dopp), (F_block,)}")
    if kernel == 'dedoppler':
        dedoppler_kernel((F_grid, N_dopp), (F_block,),
                         (d_gpu, dedopp_gpu, dd_shifts_gpu, N_chan, N_time)) # grid, block and arguments

    elif kernel == 'kurtosis':
         # output must be scaled by N_acc, which can be figured out from df and dt metadata
        samps_per_sec = (1.0 / np.abs(metadata['df'])).to('s') / 2 # Nyq sample rate for channel
        N_acc = int(metadata['dt'].to('s') / samps_per_sec)
        logger.debug(f'rescaling SK by {N_acc}')
        logger.debug(f"driftrates: {dd_shifts}")
        dedoppler_kurtosis_kernel((F_grid, N_dopp), (F_block,),
                         (d_gpu, dedopp_gpu, dd_shifts_gpu, N_chan, N_time, N_acc)) # grid, block and arguments

    t1 = time.time()
    logger.info(f"Dedopp kernel time: {(t1-t0)*1e3:2.2f}ms")

    # Compute drift rate values in Hz/s corresponding to dedopp axis=0
    dd_vals = dd_shifts * delta_dd

    metadata['drift_trials'] = dd_vals
    metadata['boxcar_size'] = boxcar_size
    metadata['dd'] = delta_dd * u.Hz / u.s

    # Copy back to CPU if requested
    if return_space == 'cpu':
        logger.info("Dedoppler: copying over to CPU")
        dedopp_cpu = cp.asnumpy(dedopp_gpu)
        return dedopp_cpu, metadata
    else:
        return dedopp_gpu, metadata


def spectral_kurtosis(data, metadata, boxcar_size=1, return_space='cpu'):
    """ Compute spectral kurtosis for zero-drift data """
    dedopp_SK, metadata = dedoppler(data, metadata, boxcar_size=boxcar_size, return_space=return_space,
                                              kernel='kurtosis', max_dd=0)
    return dedopp_SK[0]


def sk_flag(data, metadata, boxcar_size=1, n_sigma_upper=3, n_sigma_lower=2,
            flag_upper=True, flag_lower=True, return_space='cpu'):
    """ Apply spectral kurtosis flagging

    Args:
        data (np.array): Numpy array with shape (N_timestep, N_beam, N_channel)
        metadata (dict): Metadata dictionary, should contain 'df' and 'dt'
                         (frequency and time resolution)
        boxcar_mode (str): Boxcar mode to apply. mean/sum/gaussian.
        n_sigma_upper (float): Number of stdev above SK estimate to flag (upper bound)
        n_sigma_lower (float): Number of stdev below SK estmate to flag (lower bound)
        flag_upper (bool): Flag channels with large SK (highly variable signals)
        flag_lower (bool): Flag channels with small SK (very stable signals)
        return_space ('cpu' or 'gpu'): Returns array in CPU or GPU space

    Returns:
        mask (np.array, bool): Array of True/False flags per channel
    """
    samps_per_sec = (1.0 / metadata['df']).to('s') / 2 # Nyq sample rate for channel
    N_acc = int(metadata['dt'].to('s') / samps_per_sec)
    var_theoretical = 2.0 / np.sqrt(N_acc)
    std_theoretical = np.sqrt(var_theoretical)
    sk = spectral_kurtosis(data, metadata, boxcar_size=boxcar_size, return_space=return_space)

    if flag_upper and flag_lower:
        mask  = sk > 1.0 + n_sigma_upper * std_theoretical
        mask  |= sk < 1.0 - (n_sigma_lower * std_theoretical)
    elif flag_upper and not flag_lower:
        mask  = sk > 1.0 + n_sigma_upper * std_theoretical
    elif flag_lower and not flag_upper:
        mask  = sk < 1.0 - (n_sigma_lower * std_theoretical)
    else:
        raise RuntimeError("No flags to process: need to flag upper and/or lower!")
    return mask

    if return_space == 'cpu':
        logger.info("sk_flag: copying over to CPU")
        mask_cpu = cp.asnumpy(mask)
        return mask_cpu
    else:
        return mask


def create_empty_hits_table():
    """ Create empty pandas dataframe for hit data

    Notes:
        Columns are:
            Driftrate (float64): Drift rate in Hz/s
            f_start (float64): Frequency in MHz at start time
            snr (float64): Signal to noise ratio for detection.
            driftrate_idx (int): Index of array corresponding to driftrate
            channel_idx (int): Index of frequency channel for f_start
            boxcar_size (int): Size of boxcar applied to data

    Returns:
        hits (pd.DataFrame): Data frame with columns as above.
    """
    # Create empty dataframe
    hits = pd.DataFrame({'driftrate': pd.Series([], dtype='float64'),
                          'f_start': pd.Series([], dtype='float64'),
                          'snr': pd.Series([], dtype='float64'),
                          'driftrate_idx': pd.Series([], dtype='int'),
                          'channel_idx': pd.Series([], dtype='int'),
                          'boxcar_size': pd.Series([], dtype='int'),
                         })
    return hits


def hitsearch(dedopp, metadata, threshold=1, min_fdistance=None, min_ddistance=None):
    """ Search for hits using _prominent_peaks method in cupyimg.skimage

    Args:
        dedopp (np.array): Dedoppler search array of shape (N_trial, N_chan)
        drift_trials (np.array): List of dedoppler trials corresponding to dedopp N_trial axis
        metadata (dict): Dictionary of metadata needed to convert from indexes to frequencies etc
        threshold (float): Threshold value (absolute) above which a peak can be considered
        min_fdistance (int): Minimum distance in pixels to nearest peak along frequency axis
        min_ddistance (int): Minimum distance in pixels to nearest peak along doppler axis

    Returns:
        results (pd.DataFrame): Pandas dataframe of results, with columns
                                    driftrate: Drift rate in hz/s
                                    f_start: Start frequency channel
                                    snr: signal to noise ratio
                                    driftrate_idx: Index in driftrate array
                                    channel_idx: Index in frequency array
    """

    drift_trials = metadata['drift_trials']

    if min_fdistance is None:
        min_fdistance = metadata['boxcar_size'] * 2

    if min_ddistance is None:
        min_ddistance = len(drift_trials) // 4

    # Copy over to GPU if required
    dedopp_gpu = cp.asarray(dedopp.astype('float32', copy=False))

    t0 = time.time()
    intensity, fcoords, dcoords = prominent_peaks_optimized(dedopp_gpu, min_xdistance=min_fdistance, min_ydistance=min_ddistance, threshold=threshold)
    logger.debug("# of intensities:{}".format(len(intensity)))

    t1 = time.time()
    logger.info(f"Peak find time: {(t1-t0)*1e3:2.2f}ms")
    t0 = time.time()
    # copy results over to CPU space
    intensity, fcoords, dcoords = cp.asnumpy(intensity), cp.asnumpy(fcoords), cp.asnumpy(dcoords)
    t1 = time.time()
    logger.info(f"Peak find memcopy: {(t1-t0)*1e3:2.2f}ms")

    t0 = time.time()
    if len(fcoords) > 0:
        driftrate_peaks = drift_trials[dcoords]
        logger.debug(f"{metadata['fch1']}, {metadata['df']}, {fcoords}")
        frequency_peaks = metadata['fch1'] + metadata['df'] * fcoords


        results = {
            'driftrate': driftrate_peaks,
            'f_start': frequency_peaks,
            'snr': intensity,
            'driftrate_idx': dcoords,
            'channel_idx': fcoords
        }

        # Append numerical metadata keys
        for key, val in metadata.items():
            if isinstance(val, (int, float)):
                results[key] = val

        return pd.DataFrame(results)
        t1 = time.time()
        logger.info(f"Peak find to dataframe: {(t1-t0)*1e3:2.2f}ms")
    else:
        return None

# def populate_domain(hitlist, domain_shape=None):
#     hitlist = hitlist.sort_values("driftrate_idx", ascending=True)
#     split_arr = hitlist["channel_idx"]
#     splitter = np.expand_dims(np.arange(32) * (2**8), axis=0)
#     x = np.expand_dims(np.array(split_arr), axis=1)
#     inds = ((x > splitter-32) * (x < (splitter + (2**8)+32)))
#     sub_lists = [hitlist[sub_inds] for sub_inds in inds.T]

#     snr_gpu = cp.zeros(domain_shape, cp.float32)
#     size_gpu = cp.zeros(domain_shape, cp.int8)

#     for row in hitlist:



def merge_hits_gpu(hitlist, domain_shape):
    if len(hitlist) < 128:
        return merge_hits_orig(hitlist)
    
    n_drift, n_chan = domain_shape
<<<<<<< HEAD
    F_thread = min(n_chan, 2**8)
    n_threads = n_chan // F_thread
    n_blocks = 16
    
    
=======
    F_block = min(n_chan, 2**8)
    n_threads = n_chan // F_block


>>>>>>> 1af77f5f
    hitlist = hitlist.sort_values("channel_idx", ascending=True)
    split_arr = hitlist["channel_idx"]
    splitter = np.expand_dims(np.arange(n_threads) * F_thread, axis=0)
    x = np.expand_dims(np.array(split_arr), axis=1)
    inds = ((x > splitter - 64) * (x < (splitter + F_thread + 64)))
    selector = (((np.repeat(np.expand_dims(np.arange(len(hitlist)), axis=1), n_threads, axis=1))) * inds)

    ends = np.argmax(selector, axis=0)+1
    selector[inds != True] += len(hitlist)
    starts = np.argmin(selector, axis=0)

    snrs = cp.array(hitlist["snr"], dtype=cp.float32)
    drifts = cp.array(hitlist["driftrate_idx"], dtype=cp.int32)
    channels = cp.array(hitlist["channel_idx"], dtype=cp.int32)
    sizes = cp.array(hitlist["boxcar_size"], dtype=cp.int32)
    starts = cp.array(starts, dtype=cp.int32)
    ends = cp.array(ends, dtype=cp.int32)
    save = cp.full((len(hitlist),), True, dtype=cp.bool)
    debug = cp.zeros(len(hitlist), dtype=cp.float32)
<<<<<<< HEAD
    
    NUM_BLOCKS = (n_blocks,)
    THREADS_PER_BLOCK = (n_threads // n_blocks,)
    
#     print(NUM_BLOCKS, THREADS_PER_BLOCK, (snrs, drifts, channels, sizes, starts, ends, save, debug))
    
=======

    NUM_BLOCKS = (1,)
    THREADS_PER_BLOCK = (n_threads,)

>>>>>>> 1af77f5f
    suppression_kernel(NUM_BLOCKS, THREADS_PER_BLOCK, (snrs, drifts, channels, sizes, starts, ends, save, debug))

    return hitlist[save.get()]


def merge_hits_orig(hitlist, domain_shape=None):
    """ Group hits corresponding to different boxcar widths and return hit with max SNR
    Args:
        hitlist (pd.DataFrame): List of hits

    Returns:
        hitlist (pd.DataFrame): Abridged list of hits after merging
    """
    p = hitlist.sort_values('snr', ascending=False)
    hits = []
    while len(p) > 1:
        # Grab top hit
        p0 = p.iloc[0]

        # Find channels and driftrates within tolerances
        q = f"""(abs(driftrate_idx - {p0['driftrate_idx']}) <= boxcar_size + 1  |
                abs(driftrate_idx - {p0['driftrate_idx']}) <= {p0['boxcar_size']} + 1)
                &
                (abs(channel_idx - {p0['channel_idx']}) <= {p0['boxcar_size']} + 1|
                abs(channel_idx - {p0['channel_idx']}) <= boxcar_size + 1)"""
        q = q.replace('\n', '') # Query must be one line
        pq = p.query(q)

        # Drop all matched rows
        p = p.drop(pq.index)
        hits.append(p0)

    return pd.DataFrame(hits)


def merge_hits_cpu(hitlist, domain_shape=None):
    if len(hitlist) < 256:
        return merge_hits_orig(hitlist)
    NUM_CORES = 32
    block_size = int(domain_shape[1] / NUM_CORES)
    split_arr = hitlist["channel_idx"]

    splitter = np.expand_dims(np.arange(NUM_CORES) * block_size, axis=0)
    x = np.expand_dims(np.array(split_arr), axis=1)
    inds = ((x > splitter - 64) * (x < (splitter + block_size + 32)))
    sub_lists = [hitlist[sub_inds] for sub_inds in inds.T]
    with Pool(NUM_CORES) as p:
        results = p.map(merge_hits_orig, sub_lists)
    return pd.concat(results).drop_duplicates()

merge_hits = merge_hits_gpu

def run_pipeline(data, metadata, max_dd, min_dd=None, threshold=1, min_fdistance=None,
                 min_ddistance=None, n_boxcar=6, merge_boxcar_trials=True, apply_normalization=False, plot=False):
    """ Run dedoppler + hitsearch pipeline

    Args:
        data (np.array): Numpy array with shape (N_timestep, N_channel)
        metadata (dict): Metadata dictionary, should contain 'df' and 'dt'
                         (frequency and time resolution), as astropy quantities
        max_dd (float): Maximum doppler drift in Hz/s to search out to.
        min_dd (float): Minimum doppler drift to search.
        n_boxcar (int): Number of boxcar trials to do, width 2^N e.g. trials=(1,2,4,8,16)
        merge_boxcar_trials (bool): Merge hits of boxcar trials to remove 'duplicates'. Default True.
        apply_normalization (bool): Normalize input data. Default True. Required True for S/N calcs.
        threshold (float): Threshold value (absolute) above which a peak can be considered
        min_fdistance (int): Minimum distance in pixels to nearest peak along frequency axis
        min_ddistance (int): Minimum distance in pixels to nearest peak along doppler axis
        plot (bool): Whether to plot results

    Returns:
        (dedopp, metadata, peaks): Array of data post dedoppler (at final boxcar width), plus
                                   metadata (dict) and then table of hits (pd.Dataframe).
    """

    t0 = time.time()
    logger.debug(data.shape)
    N_timesteps = data.shape[0]
    _threshold = threshold * np.sqrt(N_timesteps)

    # Apply preprocessing normalization
    if apply_normalization:
        t_normalize_start = time.time()
        data = normalize(data, return_space='gpu')
        print_time('Pipeline: Total normalization time', t_normalize_start)


    peaks = create_empty_hits_table()

    boxcar_trials = map(int, 2**np.arange(0, n_boxcar))
    for boxcar_size in boxcar_trials:
        logger.info(f"--- Boxcar size: {boxcar_size} ---")
        t0_dedop = time.time()
        dedopp, metadata = dedoppler(data, metadata, boxcar_size=boxcar_size,  boxcar_mode='sum',
                                     max_dd=max_dd, min_dd=min_dd, return_space='gpu')
        print_time('Pipeline: dedop', t0_dedop)

        # Plotting original + dedop
        if plot:
            t0_plot = time.time()
            logger.info("Plotting {}".format(boxcar_size))
            plt.figure(figsize=(20, 4))
            plt.subplot(1,2,1)
            imshow_waterfall(data[:,0,:], metadata, 'channel', 'timestep')
            plt.subplot(1,2,2)
            imshow_dedopp(dedopp, metadata, 'channel', 'driftrate')
            print_time('Pipeline: plotting pt1', t0_plot)

        # Adjust SNR threshold to take into account boxcar size and dedoppler sum
        # Noise increases by sqrt(N_timesteps * boxcar_size)
        t0_hitsearch = time.time()
        _threshold = threshold * np.sqrt(N_timesteps * boxcar_size)
#         print(f"Doing hitsearch with threshold {_threshold}, boxcar {boxcar_size}, data stats: max {cp.max(dedopp)}")
        _peaks = hitsearch(dedopp, metadata, threshold=_threshold, min_fdistance=min_fdistance, min_ddistance=min_ddistance)
        print_time('Pipeline: hitsearch', t0_hitsearch)

        # Plotting hits
        if plot:
            t0_plot = time.time()
            overlay_hits(_peaks, 'channel', 'driftrate')
            plt.savefig(f'boxcar: {boxcar_size}.png')
            print_time('Pipeline: plotting pt2', t0_plot)

        if _peaks is not None:
            _peaks['snr'] /= np.sqrt(N_timesteps * boxcar_size)
            peaks = pd.concat((peaks, _peaks), ignore_index=True)

    if merge_boxcar_trials:
        t0_merge = time.time()
        peaks = merge_hits(peaks, domain_shape=dedopp.shape)
        t1_merge = time.time()
        logger.info(f"Hit merging time: {(t1_merge-t0_merge)*1e3:2.2f}ms")
        print_time('Pipeline: merge hits', t0_merge)
    t1 = time.time()

    logger.info(f"Pipeline runtime: {(t1-t0):2.2f}s")
    return dedopp, metadata, peaks


def find_et_serial(filename, filename_out='hits.csv', gulp_size=2**19, max_dd=1, ngulps=0, freq_start=0, *args, **kwargs):
    """ Find ET, serial version

    Wrapper for reading from a file and running run_pipeline() on all subbands within the file.

    Args:
        filename (str): Name of input HDF5 file.
        filename_out (str): Name of output CSV file.
        gulp_size (int): Number of channels to process at once (e.g. N_chan in a coarse channel)
        ngulps (int): Number of gulps to process. If 0, process until EOF.
        freq_start (int): The channel at which to start processing.

    Returns:
        hits (pd.DataFrame): Pandas dataframe of all hits.

    Notes:
        Passes keyword arguments on to run_pipeline(). Same as find_et but doesn't use dask parallelization.
    """
    t0 = time.time()
    ds = from_h5(filename)
    out = []
    print_time('Initial IO Time', t0)

    i = 0
    while True:
        # Check if we processed enough number of gulps
        t_io_start = time.time()

        if ngulps != 0 and i >= ngulps:
            break
        d_arr = ds.isel({'frequency': slice(freq_start + gulp_size * i, freq_start + gulp_size * (i + 1))})
        d = d_arr.data

        print_time('IO time', t_io_start)
        t_pipeline_start = time.time()

        # Check if we ran out of data
        if np.sum(d.shape) == 0:
            break
        i += 1
        f = d_arr.frequency
        t = d_arr.time
        md = {'fch1': f.val_start * f.units, 'df': f.val_step * f.units, 'dt': t.val_step * t.units}
        dedopp, metadata, hits = run_pipeline(d, md, max_dd, *args, **kwargs)
        out.append(hits)
        logger.info(f"{len(hits)} hits found")

        print_time('Pipeline time', t_pipeline_start)

    dframe = pd.concat(out)
    dframe.to_csv(filename_out)
    print_time('TOTAL TIME', t0)
    return dframe<|MERGE_RESOLUTION|>--- conflicted
+++ resolved
@@ -521,29 +521,22 @@
         return merge_hits_orig(hitlist)
     
     n_drift, n_chan = domain_shape
-<<<<<<< HEAD
     F_thread = min(n_chan, 2**8)
     n_threads = n_chan // F_thread
-    n_blocks = 16
-    
-    
-=======
-    F_block = min(n_chan, 2**8)
-    n_threads = n_chan // F_block
-
-
->>>>>>> 1af77f5f
+    n_blocks = 32
+    
+    
     hitlist = hitlist.sort_values("channel_idx", ascending=True)
     split_arr = hitlist["channel_idx"]
     splitter = np.expand_dims(np.arange(n_threads) * F_thread, axis=0)
     x = np.expand_dims(np.array(split_arr), axis=1)
     inds = ((x > splitter - 64) * (x < (splitter + F_thread + 64)))
     selector = (((np.repeat(np.expand_dims(np.arange(len(hitlist)), axis=1), n_threads, axis=1))) * inds)
-
+    
     ends = np.argmax(selector, axis=0)+1
     selector[inds != True] += len(hitlist)
     starts = np.argmin(selector, axis=0)
-
+    
     snrs = cp.array(hitlist["snr"], dtype=cp.float32)
     drifts = cp.array(hitlist["driftrate_idx"], dtype=cp.int32)
     channels = cp.array(hitlist["channel_idx"], dtype=cp.int32)
@@ -552,21 +545,16 @@
     ends = cp.array(ends, dtype=cp.int32)
     save = cp.full((len(hitlist),), True, dtype=cp.bool)
     debug = cp.zeros(len(hitlist), dtype=cp.float32)
-<<<<<<< HEAD
     
     NUM_BLOCKS = (n_blocks,)
     THREADS_PER_BLOCK = (n_threads // n_blocks,)
     
+    print(NUM_BLOCKS, THREADS_PER_BLOCK)
+    
 #     print(NUM_BLOCKS, THREADS_PER_BLOCK, (snrs, drifts, channels, sizes, starts, ends, save, debug))
     
-=======
-
-    NUM_BLOCKS = (1,)
-    THREADS_PER_BLOCK = (n_threads,)
-
->>>>>>> 1af77f5f
     suppression_kernel(NUM_BLOCKS, THREADS_PER_BLOCK, (snrs, drifts, channels, sizes, starts, ends, save, debug))
-
+    
     return hitlist[save.get()]
 
 
